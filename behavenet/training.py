--- conflicted
+++ resolved
@@ -1,10 +1,5 @@
-# from behavenet.messages import hmm_expectations, hmm_sample
-<<<<<<< HEAD
-from behavenet.core import expected_log_likelihood, log_sum_exp
-=======
 from behavenet.core import expected_log_likelihood, EarlyStopping, log_sum_exp
 from behavenet.messages import hmm_expectations, hmm_sample
->>>>>>> 4466a957
 from tqdm import tqdm
 import torch
 from torch import nn, optim
